--- conflicted
+++ resolved
@@ -7,25 +7,6 @@
   goreleaser:
     runs-on: ubuntu-latest
     steps:
-<<<<<<< HEAD
-      -
-        name: Checkout
-        uses: actions/checkout@v4
-      -
-        name: Unshallow
-        run: git fetch --prune --unshallow
-      -
-        name: Set up Go
-        uses: actions/setup-go@v5
-        with:
-          go-version: 1.21
-      -
-        name: Run GoReleaser
-        uses: goreleaser/goreleaser-action@v5
-        with:
-          version: latest
-          args: release --rm-dist
-=======
       - name: Checkout
         uses: actions/checkout@v4
       - name: Set up Go
@@ -37,6 +18,5 @@
         with:
           version: latest
           args: release --clean
->>>>>>> 1318e708
         env:
           GITHUB_TOKEN: ${{ secrets.GITHUB_TOKEN }}